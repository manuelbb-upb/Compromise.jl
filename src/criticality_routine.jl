--- conflicted
+++ resolved
@@ -52,13 +52,8 @@
             Δj *= crit_alpha 
             
             if depends_on_radius(modj)
-<<<<<<< HEAD
                 @ignorebreak stop_code = update_models!(modj, Δj, scaler, vals, scaled_cons; log_level, indent)
                 @ignorebreak stop_code = eval_and_diff_mod!(mod_valsj, modj, vals.x)
-=======
-                @ignorebreak stop_code = update_models!(modj, Δj, mop, scaler, vals, scaled_cons, algo_opts; indent)
-                @ignorebreak stop_code = eval_and_diff_mod!(mod_valsj, modj, cached_x(vals))
->>>>>>> b33fa327
                 @ignorebreak stop_code = do_normal_step!(
                     step_cachej, step_valsj, Δj, mop, modj, scaler, lin_cons, scaled_cons, 
                     vals, mod_valsj; log_level, it_index, indent
