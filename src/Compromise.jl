module Compromise

# ## Imports

# ### External Dependencies
# We use the macros in `Parameters` quite often, because of their convenience:
import Parameters: @with_kw, @unpack
# Everything in this module needs at least some linear algebra:
import LinearAlgebra as LA
# Automatically annotated docstrings:
using DocStringExtensions

import Logging
import Logging: @logmsg, LogLevel, Info, Debug
import Printf: @sprintf

# Re-export symbols from important sub-modules
import Reexport: @reexport

# Make our types base equality on field value equality:
import StructHelpers: @batteries

# With the external dependencies available, we can include global type definitions and constants:
include("value_caches.jl")
include("types.jl")
include("utils.jl")
include("concurrent_locks.jl")

# #### Optimization Packages
# At some point, the choice of solver is meant to be configurable, with different
# extensions to choose from:
import JuMP     # LP and QP modelling for descent and normal steps
#src import COSMO    # actual QP solver
#src const DEFAULT_QP_OPTIMIZER=COSMO.Optimizer
import HiGHS
const DEFAULT_QP_OPTIMIZER=HiGHS.Optimizer
# For restoration we currently use `NLopt`. This is also meant to become 
# configurable...
import NLopt

# ### Interfaces and Algorithm Types
# Abstract types and interfaces to handle multi-objective optimization problems...
include("mop.jl")
# ... and how to model them:
include("surrogate.jl")
# The cache interface is defined separately:

# Tools to scale and unscale variables:
include("diagonal_scalers.jl")
# Implementations of Filter(s):
include("filter.jl")
# Types and methods to compute inexact normal steps and descent steps:
include("steps.jl")
# The restoration utilities:
include("restoration.jl")
# Trial point testing:
include("trial.jl")
# Criticality Routine has its own file too:
include("criticality_routine.jl")
# Stopping criteria:
include("stopping.jl")

# ### Internal Dependencies or Extensions
# Import operator types and interface definitions:
include("CompromiseEvaluators.jl")
using .CompromiseEvaluators
const CE = CompromiseEvaluators

# Import wrapper types to make user-provided functions conform to the operator interface:
include("evaluators/NonlinearFunctions.jl")
using .NonlinearFunctions
import .NonlinearFunctions: NonlinearParametricFunction
# Import the optional extension `ForwardDiffBackendExt`, if `ForwardDiff` is available:

using Requires
@static if !isdefined(Base, :get_extension)
    function __init__()
        @require ForwardDiff="f6369f11-7733-5829-9624-2563aa707210" begin
            include("../ext/ForwardDiffBackendExt/ForwardDiffBackendExt.jl")
            import .ForwardDiffBackendExt
        end
        @require ConcurrentUtils = "3df5f688-6c4c-4767-8685-17f5ad261477" begin
            include("../ext/ConcurrentRWLockExt/ConcurrentRWLockExt.jl")
            import .ConcurrentRWLockExt
        end
    end
end

# As of now, it is not easy to export stuff from extensions.
# We have this Getter instead:
function ForwardDiffBackend()
    if !isdefined(Base, :get_extension)
        if isdefined(@__MODULE__, :ForwardDiffBackendExt)
            return ForwardDiffBackendExt.ForwardDiffBackend()
        end
        return nothing
    else
        m = Base.get_extension(@__MODULE__, :ForwardDiffBackendExt)
        return isnothing(m) ? m : m.ForwardDiffBackend()
    end
end
function ConcurrentRWLock()
    if !isdefined(Base, :get_extension)
        if isdefined(@__MODULE__, :ConcurrentRWLockExt)
            return ConcurrentRWLockExt.ConcurrentRWLock()
        end
        return nothing
    else
        m = Base.get_extension(@__MODULE__, :ConcurrentRWLockExt)
        return isnothing(m) ? m : m.ConcurrentRWLock()
    end
end
export ForwardDiffBackend, ConcurrentRWLock

# Import Radial Basis Function surrogates:
include("evaluators/RBFModels/RBFModels.jl")
@reexport using .RBFModels

# Taylor Polynomial surrogates:
include("evaluators/TaylorPolynomialModels.jl")
@reexport using .TaylorPolynomialModels

# Exact “Surrogates”:
include("evaluators/ExactModels.jl")
@reexport using .ExactModels

# The helpers in `simple_mop.jl` depend on those model types:
include("simple_mop.jl")
export MutableMOP, add_objectives!, add_nl_ineq_constraints!, add_nl_eq_constraints!

# ## The Algorithm
# (This still neads some re-factoring...)

function init_scaler(scaler_cfg::Symbol, lin_cons)
    return init_scaler(Val(scaler_cfg), lin_cons)
end

function init_scaler(::Val, lin_cons)
    N = lin_cons.n_vars
    F = float_type(lin_cons)
    return IdentityScaler{N,F}()
end

function init_scaler(::Val{:box}, lin_cons)
    @unpack n_vars, lb, ub = lin_cons
    F = float_type(lin_cons)
    return init_box_scaler(lb, ub, n_vars, F)
end

function update_lin_cons!(scaled_cons, scaler, lin_cons)
    scale_lin_cons!(scaled_cons, scaler, lin_cons)
    return nothing
end

function init_step_vals(vals)
    T = float_type(vals) 
    return StepValueArrays(
        dim_vars(vals), 
        dim_objectives(vals), 
        T
    )
end 

<<<<<<< HEAD
function init_model_vals(mod)
    ## pre-allocate value arrays
    fx = yoink_objectives_vector(mod)
    hx = yoink_nl_eq_constraints_vector(mod)
    gx = yoink_nl_ineq_constraints_vector(mod)
    Dfx = yoink_objectives_grads(mod)
    Dhx = yoink_nl_eq_constraints_grads(mod)
    Dgx = yoink_nl_ineq_constraints_grads(mod)
    return SurrogateValueArrays(fx, hx, gx, Dfx, Dhx, Dgx)
end

function eval_mop!(fx, hx, gx, Ex_min_c, Ex, Ax_min_b, Ax, theta_ref, phi_ref, mop, ξ)
    @ignoraise objectives!(fx, mop, ξ)
    @ignoraise nl_eq_constraints!(hx, mop, ξ)
    @ignoraise nl_ineq_constraints!(gx, mop, ξ)
    lin_eq_constraints!(Ex_min_c, Ex, mop, ξ)
    lin_ineq_constraints!(Ax_min_b, Ax, mop, ξ)

    theta_ref[] = constraint_violation(hx, gx, Ex_min_c, Ax_min_b)
    phi_ref[] = maximum(fx) # TODO this depends on the type of filter, but atm there is only StandardFilter

    return nothing
end

function eval_mop!(vals, mop, scaler)
    copyto!(vals.ξ, vals.x)
    apply_scaling!(vals.ξ, scaler, InverseScaling())
    return eval_mop!(vals, mop)
end
function eval_mop!(vals, mop)
    ## evaluate problem at unscaled site
    @unpack ξ, x, fx, hx, gx, Ex_min_c, Ex, Ax, Ax_min_b, theta_ref, phi_ref = vals 
    return eval_mop!(fx, hx, gx, Ex_min_c, Ex, Ax_min_b, Ax, theta_ref, phi_ref, mop, ξ)
end

=======
>>>>>>> b33fa327
function compatibility_test_rhs(c_delta, c_mu, mu, Δ)
    return c_delta * min(Δ, c_mu + Δ^(1+mu))
end

function compatibility_test(n, c_delta, c_mu, mu, Δ)
    return LA.norm(n, Inf) <= compatibility_test_rhs(c_delta, c_mu, mu, Δ)
end

function compatibility_test(n, algo_opts, Δ)
    any(isnan.(n)) && return false
    @unpack c_delta, c_mu, mu = algo_opts
    return compatibility_test(n, c_delta, c_mu, mu, Δ)
end

function accept_trial_point!(vals, vals_tmp)
    return universal_copy!(vals, vals_tmp)
end

function stopping_criteria(algo_opts)
    return (
        MaxIterStopping(;num_max_iter=algo_opts.max_iter),
        MinimumRadiusStopping(;delta_min=algo_opts.stop_delta_min),
        ArgsRelTolStopping(;tol=algo_opts.stop_xtol_rel),
        ArgsAbsTolStopping(;tol=algo_opts.stop_xtol_abs),
        ValsRelTolStopping(;tol=algo_opts.stop_ftol_rel),
        ValsAbsTolStopping(;tol=algo_opts.stop_ftol_abs),
        CritAbsTolStopping(;
            crit_tol=algo_opts.stop_crit_tol_abs,
            theta_tol=algo_opts.stop_theta_tol_abs
        ),
        MaxCritLoopsStopping(;num=algo_opts.stop_max_crit_loops)
    )
end

function optimize(
    MOP::AbstractMOP, ξ0::RVec;
    algo_opts :: AlgorithmOptions = AlgorithmOptions(),
    @nospecialize(user_callback = NoUserCallback()),
)   
    return optimize_with_algo(MOP, algo_opts, ξ0; user_callback)
end

function optimize(
    MOP::AbstractMOP;
    algo_opts :: AlgorithmOptions = AlgorithmOptions(),
    @nospecialize(user_callback = NoUserCallback()),
)
    ξ0 = initial_vars(MOP)
    
    @assert !isnothing(ξ0) "`optimize` called without initial variable vector."

    return optimize_with_algo(MOP, algo_opts, ξ0; user_callback)
end

function optimize_with_algo(
    MOP::AbstractMOP, outer_opts::ThreadedOuterAlgorithmOptions, ξ0::RVecOrMat; 
    @nospecialize(user_callback = NoUserCallback()),
)
    _ξ0 = ξ0 isa RVec ? reshape(ξ0, :, 1) : ξ0

    algo_opts = outer_opts.inner_opts
    log_level = algo_opts.log_level

    ret_lock = ReentrantLock()
    ret = Any[]

    @logmsg log_level "Starting threaded evaluation of columns. (No Logging)."
    ncols = size(_ξ0, 2)
    Threads.@threads for i=1:ncols
        ξ0_i = lock(ret_lock) do
            @logmsg log_level "\tInspecting column $(i)."
            _ξ0[:, i]
        end
        r = Logging.with_logger(Logging.NullLogger()) do
            optimize_with_algo(MOP, algo_opts, ξ0_i; user_callback)
        end
        lock(ret_lock) do 
            push!(ret, r)
        end
    end

    return ret
end

function optimize_with_algo(
    MOP::AbstractMOP, algo_opts::AlgorithmOptions, ξ0; 
    @nospecialize(user_callback = NoUserCallback()),
)
    init_result = initialize_structs(MOP, ξ0, algo_opts)
    if !(isa(init_result, AbstractStoppingCriterion))
        (
            update_results, mop, mod, scaler, lin_cons, scaled_cons, 
            vals, vals_tmp, step_vals, mod_vals, filter, step_cache, crit_cache, stop_crits, 
            algo_opts
        ) = init_result

        _ξ0 = copy(cached_ξ(vals))

        stop_code = nothing
        @unpack log_level = algo_opts
        while true
            @ignorebreak stop_code log_level
            stop_code = do_iteration!(      # assume `copyto_model!`, otherwise, `mod, stop_code = do_iteration!...`
                update_results, mop, mod, scaler, lin_cons, scaled_cons, 
                vals, vals_tmp, step_vals, mod_vals, filter, step_cache, crit_cache, 
                stop_crits, algo_opts, user_callback
            )
        end
        return ReturnObject(_ξ0, vals, stop_code, mod)
    else
        return ReturnObject(ξ0, nothing, init_result, nothing)
    end
end

function initialize_structs( 
    MOP::AbstractMOP, ξ0::RVec, algo_opts :: AlgorithmOptions,
)
    @assert !isempty(ξ0) "Starting point array `x0` is empty."
    @assert dim_objectives(MOP) > 0 "Objective Vector dimension of problem is zero."
    
    @unpack log_level = algo_opts
    
    n_vars = length(ξ0)
    if dim_vars(MOP) != n_vars
        @error "`dim_vars(MOP)=$(dim_vars(mop))`, but `length(ξ0)=$(n_vars)`."
    end

    ## INITIALIZATION (Iteration 0)
    mop = initialize(MOP)
    T = float_type(mop)
    
    ## struct holding constant linear constraint informaton (lb, ub, A_b, E_c)
    ## set these first, because they are needed to initialize a scaler 
    ## if `algo_opts.scaler_cfg==:box`:
    lin_cons = init_lin_cons(mop)

    ## initialize a scaler according to configuration
    scaler = init_scaler(algo_opts.scaler_cfg, lin_cons)
    ## whenever the scaler changes, we have to re-scale the linear constraints
    scaled_cons = deepcopy(lin_cons)
    update_lin_cons!(scaled_cons, scaler, lin_cons)

    ## pre-allocate surrogates `mod`
    ## (they are not trained yet)
    mod = init_models(
        mop, scaler; 
        delta_max = algo_opts.delta_max,
        require_fully_linear = algo_opts.require_fully_linear_models
    )

    ## caches for working arrays x, fx, hx, gx, Ex, Ax, …
    vals = init_value_caches(mop)

    ## (perform 1 evaluation to set values already)
<<<<<<< HEAD
    vals.ξ .= ξ0
    project_into_box!(vals.ξ, lin_cons)
    copyto!(vals.x , vals.ξ)
    apply_scaling!(vals.x, scaler, ForwardScaling())
=======
    Base.copyto!(cached_ξ(vals), ξ0)
    project_into_box!(cached_ξ(vals), lin_cons)
    scale!(cached_x(vals), scaler, cached_ξ(vals))
>>>>>>> b33fa327
    @ignoraise eval_mop!(vals, mop)

    vals_tmp = deepcopy(vals)
     
    ## caches for surrogate value vectors fx, hx, gx, Dfx, Dhx, Dgx
    ## (values not set yet, only after training)
    mod_vals = init_value_caches(mod)
 
    ## pre-allocate working arrays for normal and descent step calculation:
    step_vals = init_step_vals(vals)
    step_cache = init_step_cache(algo_opts.step_config, vals, mod_vals)

    crit_cache = CriticalityRoutineCache(
        deepcopy(mod_vals),
        deepcopy(step_vals),
        deepcopy(step_cache),
        universal_copy_model(mod)
    )

    ## initialize empty filter
    filter = StandardFilter{T}()

    ## finally, compose information about the 0-th iteration for next_iterations:
    update_results = init_update_results(T, n_vars, dim_objectives(mop), algo_opts.delta_init)
    
    ## prepare stopping
    stop_crits = stopping_criteria(algo_opts)
    return (
        update_results, mop, mod, scaler, lin_cons, scaled_cons, 
        vals, vals_tmp, step_vals, mod_vals, filter, step_cache, crit_cache, stop_crits, 
        algo_opts
    )
end

function do_iteration!(
    update_results, mop, mod, scaler, lin_cons, scaled_cons,
    vals, vals_tmp, step_vals, mod_vals, filter, step_cache, crit_cache, stop_crits, algo_opts,
    @nospecialize(user_callback);
)
    ## assumptions at the start of an iteration:
    ## * `vals` holds valid values for the stored argument vector `x`.
    ## * If the models `mod` are valid for `vals`, then `mod_vals` are valid, too.
    @unpack Δ_pre, Δ_post, it_index, point_has_changed = update_results
    last_it_stat = update_results.it_stat

    Δ = Δ_post
    radius_has_changed = Δ_pre != Δ_post
    it_index += 1

    @unpack log_level = algo_opts

    @ignoraise check_stopping_criteria(
        stop_crits, CheckPreIteration(), mop, scaler, lin_cons, scaled_cons, vals, filter, algo_opts;
        it_index, delta=Δ, indent=0
    )
    @ignoraise check_stopping_criterion(
        user_callback, CheckPreIteration(), mop, scaler, lin_cons, scaled_cons, vals, filter, algo_opts;
        it_index, delta=Δ, indent=0
    )

    @logmsg log_level """\n
    ###########################
    #  ITERATION $(it_index).
    ###########################
    Δ = $(Δ)
    θ = $(cached_theta(vals))
    ξ = $(pretty_row_vec(cached_ξ(vals)))
    x = $(pretty_row_vec(cached_x(vals)))
    fx = $(pretty_row_vec(cached_fx(vals)))
    """

    ## The models are valid
    ## - the last iteration was a successfull restoration iteration.
    ## - if the point has not changed and the models do not depend on the radius or  
    ##   radius has not changed neither.
    models_valid = (
        last_it_stat == RESTORATION || 
        !point_has_changed && !(depends_on_radius(mod) && radius_has_changed)
    )

    if !models_valid
        @logmsg log_level "* Updating Surrogates."
<<<<<<< HEAD
        @ignoraise update_models!(mod, Δ, scaler, vals, scaled_cons; log_level, indent=0)
        @ignoraise eval_and_diff_mod!(mod_vals, mod, vals.x)
=======
        @ignoraise update_models!(mod, Δ, mop, scaler, vals, scaled_cons, algo_opts; indent=0)
        @ignoraise eval_and_diff_mod!(mod_vals, mod, cached_x(vals))
>>>>>>> b33fa327
    end
    @ignoraise do_normal_step!(
        step_cache, step_vals, Δ, mop, mod, scaler, lin_cons, scaled_cons, vals, mod_vals;
        it_index, log_level, indent=0
    )

    n_is_compatible = compatibility_test(step_vals.n, algo_opts, Δ)

    if !n_is_compatible
        ## Try to do a restoration
        @logmsg log_level "* Normal step incompatible. Trying restoration."
        add_to_filter!(filter, cached_theta(vals), cached_Phi(vals))
        @ignoraise do_restoration(
            mop, Δ, mod, scaler, lin_cons, scaled_cons,
            vals, vals_tmp, step_vals, mod_vals, filter, step_cache, update_results, 
            stop_crits, user_callback, algo_opts;
            it_index, indent=0
        )
    end

    @logmsg log_level "* Computing a descent step."
    @ignoraise do_descent_step!(
        step_cache, step_vals, Δ, mop, mod, scaler, lin_cons, scaled_cons, vals, mod_vals;
        log_level)
    
    @logmsg log_level " - Criticality χ=$(step_vals.crit_ref[]), ‖d‖₂=$(LA.norm(step_vals.d)), ‖s‖₂=$(LA.norm(step_vals.s))."

    @ignoraise check_stopping_criteria(
        stop_crits, CheckPostDescentStep(), mop, mod, scaler, lin_cons, scaled_cons, 
        vals, mod_vals, step_vals, filter, algo_opts; it_index, delta=Δ
    ) 
    @ignoraise check_stopping_criterion(
        user_callback, CheckPostDescentStep(), mop, mod, scaler, lin_cons, scaled_cons, 
        vals, mod_vals, step_vals, filter, algo_opts; it_index, delta=Δ
    )
   
    ## For the convergence analysis to work, we also have to have the Criticality Routine:
    @ignoraise Δ = criticality_routine(
        Δ, mod, step_vals, mod_vals, step_cache, crit_cache,
        mop, scaler, lin_cons, scaled_cons, vals, vals_tmp, stop_crits, algo_opts, 
        user_callback; it_index, indent=0
    )
    
    ## test if trial point is acceptable for filter and set missing meta data in `update_results`:
    @ignoraise test_trial_point!(
        update_results, vals_tmp, Δ, mop, scaler, filter, vals, mod_vals, step_vals, algo_opts;
        it_index, indent=0
    )

    @ignoraise process_trial_point!(mod, vals_tmp, update_results)

    ## update filter
    if update_results.it_stat == FILTER_ADD || update_results.it_stat == FILTER_ADD_SHRINK
        add_to_filter!(filter, cached_theta(vals_tmp), cached_Phi(vals_tmp))
    end

    @ignoraise finish_iteration(
        stop_crits, user_callback, update_results, mop, mod, scaler, lin_cons,
        scaled_cons, mod_vals, vals, vals_tmp, step_vals, filter, algo_opts; 
        it_index, indent=0
    )

    if update_results.point_has_changed
        ## accept trial point, mathematically ``xₖ₊₁ ← xₖ + sₖ``, pseudo-code `copyto!(vals, vals_tmp)`: 
        accept_trial_point!(vals, vals_tmp)
    end

    return nothing
end

function finish_iteration(
    stop_crits, user_callback,
    update_results, mop, mod, scaler, lin_cons,
    scaled_cons, mod_vals, vals, vals_tmp, step_vals, filter, algo_opts; 
    it_index, indent
)
    # Now, check stopping criteria.
    # It has to happen here, so that the criteria have access to both `vals` and `vals_tmp`.
    @ignoraise check_stopping_criteria(
        stop_crits, CheckPostIteration(), 
        update_results, mop, mod, scaler, lin_cons, scaled_cons,
        vals, mod_vals, vals_tmp, step_vals, filter, algo_opts;
        it_index, indent
    )
    @ignoraise check_stopping_criterion(
        user_callback, CheckPostIteration(), 
        update_results, mop, mod, scaler, lin_cons, scaled_cons,
        vals, mod_vals, vals_tmp, step_vals, filter, algo_opts;
        it_index, indent
    )
end

export optimize, AlgorithmOptions
export opt_vars, opt_objectives, opt_nl_eq_constraints, opt_nl_ineq_constraints,
    opt_lin_eq_constraints, opt_lin_ineq_constraints, opt_constraint_violation, opt_stop_code
end<|MERGE_RESOLUTION|>--- conflicted
+++ resolved
@@ -161,44 +161,6 @@
     )
 end 
 
-<<<<<<< HEAD
-function init_model_vals(mod)
-    ## pre-allocate value arrays
-    fx = yoink_objectives_vector(mod)
-    hx = yoink_nl_eq_constraints_vector(mod)
-    gx = yoink_nl_ineq_constraints_vector(mod)
-    Dfx = yoink_objectives_grads(mod)
-    Dhx = yoink_nl_eq_constraints_grads(mod)
-    Dgx = yoink_nl_ineq_constraints_grads(mod)
-    return SurrogateValueArrays(fx, hx, gx, Dfx, Dhx, Dgx)
-end
-
-function eval_mop!(fx, hx, gx, Ex_min_c, Ex, Ax_min_b, Ax, theta_ref, phi_ref, mop, ξ)
-    @ignoraise objectives!(fx, mop, ξ)
-    @ignoraise nl_eq_constraints!(hx, mop, ξ)
-    @ignoraise nl_ineq_constraints!(gx, mop, ξ)
-    lin_eq_constraints!(Ex_min_c, Ex, mop, ξ)
-    lin_ineq_constraints!(Ax_min_b, Ax, mop, ξ)
-
-    theta_ref[] = constraint_violation(hx, gx, Ex_min_c, Ax_min_b)
-    phi_ref[] = maximum(fx) # TODO this depends on the type of filter, but atm there is only StandardFilter
-
-    return nothing
-end
-
-function eval_mop!(vals, mop, scaler)
-    copyto!(vals.ξ, vals.x)
-    apply_scaling!(vals.ξ, scaler, InverseScaling())
-    return eval_mop!(vals, mop)
-end
-function eval_mop!(vals, mop)
-    ## evaluate problem at unscaled site
-    @unpack ξ, x, fx, hx, gx, Ex_min_c, Ex, Ax, Ax_min_b, theta_ref, phi_ref = vals 
-    return eval_mop!(fx, hx, gx, Ex_min_c, Ex, Ax_min_b, Ax, theta_ref, phi_ref, mop, ξ)
-end
-
-=======
->>>>>>> b33fa327
 function compatibility_test_rhs(c_delta, c_mu, mu, Δ)
     return c_delta * min(Δ, c_mu + Δ^(1+mu))
 end
@@ -353,16 +315,9 @@
     vals = init_value_caches(mop)
 
     ## (perform 1 evaluation to set values already)
-<<<<<<< HEAD
-    vals.ξ .= ξ0
-    project_into_box!(vals.ξ, lin_cons)
-    copyto!(vals.x , vals.ξ)
-    apply_scaling!(vals.x, scaler, ForwardScaling())
-=======
     Base.copyto!(cached_ξ(vals), ξ0)
     project_into_box!(cached_ξ(vals), lin_cons)
     scale!(cached_x(vals), scaler, cached_ξ(vals))
->>>>>>> b33fa327
     @ignoraise eval_mop!(vals, mop)
 
     vals_tmp = deepcopy(vals)
@@ -445,13 +400,8 @@
 
     if !models_valid
         @logmsg log_level "* Updating Surrogates."
-<<<<<<< HEAD
         @ignoraise update_models!(mod, Δ, scaler, vals, scaled_cons; log_level, indent=0)
         @ignoraise eval_and_diff_mod!(mod_vals, mod, vals.x)
-=======
-        @ignoraise update_models!(mod, Δ, mop, scaler, vals, scaled_cons, algo_opts; indent=0)
-        @ignoraise eval_and_diff_mod!(mod_vals, mod, cached_x(vals))
->>>>>>> b33fa327
     end
     @ignoraise do_normal_step!(
         step_cache, step_vals, Δ, mop, mod, scaler, lin_cons, scaled_cons, vals, mod_vals;
